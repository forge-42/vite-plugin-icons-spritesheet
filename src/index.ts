/*eslint-disable no-console */
import { promises as fs } from "node:fs";
import { mkdir } from "node:fs/promises";
import path from "node:path";
import { Biome, Distribution } from "@biomejs/js-api";
import chalk from "chalk";
import { glob } from "glob";
import { parse } from "node-html-parser";
import * as prettier from "prettier";
import type { Plugin } from "vite";
import { normalizePath } from "vite";
<<<<<<< HEAD
=======
import { mkdir } from "node:fs/promises";
import { exec } from "tinyexec";
import { stderr } from "node:process";
import { Readable } from "node:stream";
>>>>>>> 8de76e00

type Formatter = "biome" | "prettier";

interface PluginProps {
  /**
   * Should the plugin generate TypeScript types for the icon names
   * @default false
   */
  withTypes?: boolean;
  /**
   * The path to the icon directory
   * @example "./icons"
   */
  inputDir: string;
  /**
   * Output path for the generated
   * @example "./public/icons"
   */
  outputDir: string;
  /**
   * Output path for the generated type file
   * @example "./app/types.ts"
   */
  typesOutputFile?: string;
  /**
   * The name of the generated spritesheet
   * @default sprite.svg
   * @example "icon.svg"
   */
  fileName?: string;
  /**
   * What formatter to use to format the generated files. Can be "biome" or "prettier"
   * @default no formatter
   * @example "biome"
   */
  formatter?: Formatter;
  /**
   * The path to the formatter config file
   * @default no path
   * @example "./biome.json"
   * @deprecated no need to provide a config path anymore
   */
  pathToFormatterConfig?: string;
  /**
   * The cwd, defaults to process.cwd()
   * @default process.cwd()
   */
  cwd?: string;
  /**
   * Callback function that is called when the script is generating the icon name
   * This is useful if you want to modify the icon name before it is written to the file
   * @example (iconName) => iconName.replace("potato", "mash-em,boil-em,put-em-in-a-stew")
   */
  iconNameTransformer?: (fileName: string) => string;
}

const generateIcons = async ({
  withTypes = false,
  inputDir,
  outputDir,
  typesOutputFile = `${outputDir}/types.ts`,
  cwd,
  formatter,
  fileName = "sprite.svg",
  iconNameTransformer,
}: PluginProps) => {
  const cwdToUse = cwd ?? process.cwd();
  const inputDirRelative = path.relative(cwdToUse, inputDir);
  const outputDirRelative = path.relative(cwdToUse, outputDir);

  const files = glob.sync("**/*.svg", {
    cwd: inputDir,
  });
  if (files.length === 0) {
    console.log(`⚠️  No SVG files found in ${chalk.red(inputDirRelative)}`);
    return;
  }

  await mkdir(outputDirRelative, { recursive: true });
  await generateSvgSprite({
    files,
    inputDir,
    outputPath: path.join(outputDir, fileName),
    outputDirRelative,
    iconNameTransformer,
    formatter,
  });

  if (withTypes) {
    const typesOutputDir = path.dirname(typesOutputFile);
    const typesFile = path.basename(typesOutputFile);
    const typesOutputDirRelative = path.relative(cwdToUse, typesOutputDir);

    await mkdir(typesOutputDirRelative, { recursive: true });
    await generateTypes({
      names: files.map((file: string) => transformIconName(file, iconNameTransformer ?? fileNameToCamelCase)),
      outputPath: path.join(typesOutputDir, typesFile),
      formatter,
    });
  }
};

const transformIconName = (fileName: string, transformer: (iconName: string) => string) => {
  const iconName = fileName.replace(/\.svg$/, "");
  return transformer(iconName);
};

function fileNameToCamelCase(fileName: string): string {
  const words = fileName.split("-");
  const capitalizedWords = words.map((word) => word.charAt(0).toUpperCase() + word.slice(1));
  return capitalizedWords.join("");
}
/**
 * Creates a single SVG file that contains all the icons
 */
async function generateSvgSprite({
  files,
  inputDir,
  outputPath,
  outputDirRelative,
  iconNameTransformer,
  formatter,
}: {
  files: string[];
  inputDir: string;
  outputPath: string;
  outputDirRelative?: string;
  iconNameTransformer?: (fileName: string) => string;
  /**
   * What formatter to use to format the generated files. Can be "biome" or "prettier"
   * @default no formatter
   * @example "biome"
   */
  formatter?: Formatter;
}) {
  // Each SVG becomes a symbol and we wrap them all in a single SVG
  const symbols = await Promise.all(
    files.map(async (file) => {
      const fileName = transformIconName(file, iconNameTransformer ?? fileNameToCamelCase);
      const input = await fs.readFile(path.join(inputDir, file), "utf8");

      const root = parse(input);
      const svg = root.querySelector("svg");
      if (!svg) {
        console.log(`⚠️ No SVG tag found in ${file}`);
        return;
      }
      svg.tagName = "symbol";
      svg.setAttribute("id", fileName);
      svg.removeAttribute("xmlns");
      svg.removeAttribute("xmlns:xlink");
      svg.removeAttribute("version");
      svg.removeAttribute("width");
      svg.removeAttribute("height");
      return svg.toString().trim();
    }),
  );
  const output = [
    '<?xml version="1.0" encoding="UTF-8"?>',
    '<svg xmlns="http://www.w3.org/2000/svg" xmlns:xlink="http://www.w3.org/1999/xlink" width="0" height="0">',
    "<defs>", // for semantics: https://developer.mozilla.org/en-US/docs/Web/SVG/Element/defs
    ...symbols.filter(Boolean),
    "</defs>",
    "</svg>",
  ].join("\n");
  const formattedOutput = await lintFileContent(output, formatter, "svg");

  return writeIfChanged(
    outputPath,
    formattedOutput,
    `🖼️  Generated SVG spritesheet in ${chalk.green(outputDirRelative)}`,
  );
}

async function lintFileContent(fileContent: string, formatter: Formatter | undefined, typeOfFile: "ts" | "svg") {
  if (!formatter) {
    return fileContent;
  }
  // TODO biome formatter for svg (atm it doesn't work)
  if (formatter === "biome" && typeOfFile === "svg") {
    return fileContent;
  }
  const prettierOptions = ["--parser", typeOfFile === "ts" ? "typescript" : "html"];
  const biomeOptions = ["format", "--stdin-file-path", `file.${typeOfFile}`];
  const options = formatter === "biome" ? biomeOptions : prettierOptions;

  const stdinStream = new Readable();
  stdinStream.push(fileContent);
  stdinStream.push(null);

  const { process } = exec(formatter, options, {});
  if (!process?.stdin) {
    console.error("no process");
    return "";
  }
  stdinStream.pipe(process.stdin);
  process.stderr?.pipe(stderr);
  process.on("error", (error) => {
    console.error(error);
  });
  const formattedContent = await new Promise<string>((resolve) => {
    process.stdout?.on("data", (data) => {
      resolve(data.toString());
    });
    process.stderr?.on("data", (data) => {
      resolve(data.toString());
    });
  });
  return new Promise<string>((resolve, reject) => {
    process.on("exit", (code) => {
      if (code === 0) {
        resolve(formattedContent);
      } else {
        reject(new Error(`${formatter} failed`));
      }
    });
  });
}

async function generateTypes({
  names,
  outputPath,
  formatter,
}: { names: string[]; outputPath: string } & Pick<PluginProps, "formatter">) {
  const output = [
    "// This file is generated by icon spritesheet generator",
    "",

    "export const iconNames = [",
    ...names.map((name) => `  "${name}",`),
    "] as const",
    "",
    "export type IconName = typeof iconNames[number]",
    "",
  ].join("\n");
  const formattedOutput = await lintFileContent(output, formatter, "ts");

  const file = await writeIfChanged(
    outputPath,
    formattedOutput,
    `${chalk.blueBright("TS")} Generated icon types in ${chalk.green(outputPath)}`,
  );
  return file;
}

/**
 * Each write can trigger dev server reloads
 * so only write if the content has changed
 */
async function writeIfChanged(filepath: string, newContent: string, message: string) {
  try {
    const currentContent = await fs.readFile(filepath, "utf8");
    if (currentContent !== newContent) {
      await fs.writeFile(filepath, newContent, "utf8");
      console.log(message);
    }
  } catch (e) {
    // File doesn't exist yet
    await fs.writeFile(filepath, newContent, "utf8");
    console.log(message);
  }
}

// biome-ignore lint/suspicious/noExplicitAny: <explanation>
export const iconsSpritesheet: (args: PluginProps | PluginProps[]) => any = (maybeConfigs) => {
  const configs = Array.isArray(maybeConfigs) ? maybeConfigs : [maybeConfigs];
  const allSpriteSheetNames = configs.map((config) => config.fileName ?? "sprite.svg");
  return configs.map((config, i) => {
    const {
      withTypes,
      inputDir,
      outputDir,
      typesOutputFile,
      fileName,
      cwd,
      iconNameTransformer,
      formatter,
      pathToFormatterConfig,
    } = config;
    const iconGenerator = async () =>
      generateIcons({
        withTypes,
        inputDir,
        outputDir,
        typesOutputFile,
        fileName,
        iconNameTransformer,
        formatter,
      });
    if (pathToFormatterConfig) {
      console.warn("\"pathToFormatterConfig\" is deprecated, please remove it from your config");
    }
    const workDir = cwd ?? process.cwd();
    return {
      name: `icon-spritesheet-generator${i > 0 ? i.toString() : ""}`,
      async buildStart() {
        await iconGenerator();
      },
      async watchChange(file, type) {
        const inputPath = normalizePath(path.join(workDir, inputDir));
        if (file.includes(inputPath) && file.endsWith(".svg") && ["create", "delete"].includes(type.event)) {
          await iconGenerator();
        }
      },
      async handleHotUpdate({ file }) {
        const inputPath = normalizePath(path.join(workDir, inputDir));
        if (file.includes(inputPath) && file.endsWith(".svg")) {
          await iconGenerator();
        }
      },
      async config(config) {
        if (!config.build || i > 0) {
          return;
        }
        const subFunc =
          typeof config.build.assetsInlineLimit === "function" ? config.build.assetsInlineLimit : undefined;
        const limit = typeof config.build.assetsInlineLimit === "number" ? config.build.assetsInlineLimit : undefined;

        const assetsInlineLimitFunction = (name: string, content: Buffer) => {
          const isSpriteSheet = allSpriteSheetNames.some((spriteSheetName) => {
            return name.endsWith(normalizePath(`${outputDir}/${spriteSheetName}`));
          });
          // Our spritesheet? Early return
          if (isSpriteSheet) {
            return false;
          }
          // User defined limit? Check if it's smaller than the limit
          if (limit) {
            const size = content.byteLength;
            return size <= limit;
          }
          // User defined function? Run it
          if (typeof subFunc === "function") {
            return subFunc(name, content);
          }

          return undefined;
        };
        config.build.assetsInlineLimit = assetsInlineLimitFunction;
      },
    } satisfies Plugin<unknown>;
  });
};<|MERGE_RESOLUTION|>--- conflicted
+++ resolved
@@ -2,20 +2,14 @@
 import { promises as fs } from "node:fs";
 import { mkdir } from "node:fs/promises";
 import path from "node:path";
-import { Biome, Distribution } from "@biomejs/js-api";
+import { stderr } from "node:process";
+import { Readable } from "node:stream";
 import chalk from "chalk";
 import { glob } from "glob";
 import { parse } from "node-html-parser";
-import * as prettier from "prettier";
+import { exec } from "tinyexec";
 import type { Plugin } from "vite";
 import { normalizePath } from "vite";
-<<<<<<< HEAD
-=======
-import { mkdir } from "node:fs/promises";
-import { exec } from "tinyexec";
-import { stderr } from "node:process";
-import { Readable } from "node:stream";
->>>>>>> 8de76e00
 
 type Formatter = "biome" | "prettier";
 
@@ -306,7 +300,7 @@
         formatter,
       });
     if (pathToFormatterConfig) {
-      console.warn("\"pathToFormatterConfig\" is deprecated, please remove it from your config");
+      console.warn('"pathToFormatterConfig" is deprecated, please remove it from your config');
     }
     const workDir = cwd ?? process.cwd();
     return {
